--- conflicted
+++ resolved
@@ -2,20 +2,11 @@
 from bisect import bisect_left
 from dataclasses import replace
 from typing import List, Dict, Tuple
-<<<<<<< HEAD
-
-import numpy as np
-=======
->>>>>>> 4d1c904c
 
 from dg_commons import PlayerName, SE2Transform, sPolygon2crPolygon, fd
 from dg_commons.perception.sensor import Sensor
 from dg_commons.sim import SimObservations, PlayerObservations, SimTime
-<<<<<<< HEAD
-from dg_commons.sim.models import extract_pose_from_state, extract_2d_position_from_state
-=======
 from dg_commons.sim.models import extract_pose_from_state
->>>>>>> 4d1c904c
 from dg_commons.sim.scenarios import DgScenario
 from commonroad_dc.pycrcc import Polygon as crPolygon
 
@@ -42,7 +33,7 @@
 
 class FovObsFilter(ObsFilter):
     """
-    FOV visibility filter. Filters observations according to the sensor's FOV.
+    FOV visibility filter
     """
 
     def __init__(self, sensor: Sensor):
@@ -82,14 +73,7 @@
 
 
 class DelayedObsFilter(ObsFilter):
-<<<<<<< HEAD
-    """
-    Wrapper around an ObsFilter that introduces delay/latency.
-    An agent equipped with this filter will receive the observations delayed in time by _latency_.
-    """
-=======
     """Wrapper for the observations that introduces delay/latency"""
->>>>>>> 4d1c904c
 
     def __init__(self, obs_filter: ObsFilter, latency: SimTime):
         assert issubclass(type(obs_filter), ObsFilter)
@@ -106,38 +90,4 @@
         return self.obs_history[idx][1]
 
     def _get_obs_history_timestamps(self) -> List[SimTime]:
-<<<<<<< HEAD
-        return [_[0] for _ in self.obs_history]
-
-
-class GhostObsFilter(ObsFilter):
-    """
-    Observation filter that "ghosts" a specific player which is further than a certain distance.
-    If _further_than_ is set to zero, the player is always ghosted (removed from others' observations).
-    Note that the ghost retains the ability to observe itself.
-    """
-
-    def __init__(self, ghost_name: PlayerName, further_than: float = 0):
-        """
-        :param ghost_name:
-        :param further_than:
-        """
-        self.ghost_name: PlayerName = ghost_name
-        self.further_than: float = further_than
-
-    def sense(self, scenario: DgScenario, full_obs: SimObservations, pov: PlayerName) -> SimObservations:
-        if pov == self.ghost_name or self.ghost_name not in full_obs.players:
-            return full_obs
-
-        pov_position = extract_2d_position_from_state(full_obs.players[pov].state)
-        ghost_position = extract_2d_position_from_state(full_obs.players[self.ghost_name].state)
-        distance = np.linalg.norm(pov_position - ghost_position)
-        if distance > self.further_than:
-            # assumes api of frozendict
-            filtered_players = full_obs.players.delete(self.ghost_name)
-            full_obs = replace(full_obs, players=filtered_players)
-
-        return full_obs
-=======
-        return [_[0] for _ in self.obs_history]
->>>>>>> 4d1c904c
+        return [_[0] for _ in self.obs_history]