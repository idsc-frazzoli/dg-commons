--- conflicted
+++ resolved
@@ -39,7 +39,7 @@
 
     @abstractmethod
     def plot_player(
-            self, ax: Axes, player_name: PlayerName, state: X, lights_colors: LightsColors, alpha: float = 1.0, box=None
+        self, ax: Axes, player_name: PlayerName, state: X, lights_colors: LightsColors, alpha: float = 1.0, box=None
     ):
         """Draw the player at a certain state doing certain commands (if given)"""
         pass
@@ -78,16 +78,16 @@
         yield
 
     def plot_player(
-            self,
-            ax: Axes,
-            player_name: PlayerName,
-            state: X,
-            lights_colors: Optional[LightsColors],
-            model_poly: Optional[List[Polygon]] = None,
-            lights_patches: Optional[List[Circle]] = None,
-            alpha: float = 0.6,
-            plot_wheels: bool = False,
-            plot_lights: bool = False,
+        self,
+        ax: Axes,
+        player_name: PlayerName,
+        state: X,
+        lights_colors: Optional[LightsColors],
+        model_poly: Optional[List[Polygon]] = None,
+        lights_patches: Optional[List[Circle]] = None,
+        alpha: float = 0.6,
+        plot_wheels: bool = False,
+        plot_lights: bool = False,
     ) -> Tuple[List[Polygon], List[Circle]]:
         """Draw the player the state."""
         # todo make it nicer with a map of plotting functions based on the state type
@@ -141,15 +141,15 @@
             raise ZValueError(msg=f"Unknown state type, {type(state)}", state=state)
 
     def plot_trajectories(
-            self,
-            ax: Axes,
-            player_name: PlayerName,
-            trajectories: Sequence[Trajectory],
-            traj_lines: Optional[List[LineCollection]] = None,
-            traj_points: Optional[List[PathCollection]] = None,
-            colors: Optional[List[Color]] = None,
-            width: float = 1,
-            alpha: float = 1,
+        self,
+        ax: Axes,
+        player_name: PlayerName,
+        trajectories: Sequence[Trajectory],
+        traj_lines: Optional[List[LineCollection]] = None,
+        traj_points: Optional[List[PathCollection]] = None,
+        colors: Optional[List[Color]] = None,
+        width: float = 1,
+        alpha: float = 1,
     ) -> Tuple[List[LineCollection], List[PathCollection]]:
         mg = self.sim_context.models[player_name].get_geometry()
         assert colors is None or len(colors) == len(trajectories)
@@ -166,13 +166,13 @@
 
 
 def plot_trajectories(
-        ax: Axes,
-        trajectories: Sequence[Trajectory],
-        traj_lines: Optional[List[LineCollection]] = None,
-        traj_points: Optional[List[PathCollection]] = None,
-        colors: Union[List[Color], Color] = None,
-        width: float = 1,
-        alpha: float = 1,
+    ax: Axes,
+    trajectories: Sequence[Trajectory],
+    traj_lines: Optional[List[LineCollection]] = None,
+    traj_points: Optional[List[PathCollection]] = None,
+    colors: Union[List[Color], Color] = None,
+    width: float = 1,
+    alpha: float = 1,
 ) -> Tuple[List[LineCollection], List[PathCollection]]:
     segments, mcolor = [], []
     for traj in trajectories:
@@ -197,18 +197,6 @@
 
 
 def plot_vehicle(
-<<<<<<< HEAD
-        ax: Axes,
-        player_name: PlayerName,
-        state: VehicleState,
-        lights_colors: LightsColors,
-        vg: VehicleGeometry,
-        alpha: float,
-        vehicle_poly: Optional[List[Polygon]] = None,
-        lights_patches: Optional[List[Circle]] = None,
-        plot_wheels: bool = False,
-        plot_ligths: bool = False,
-=======
     ax: Axes,
     player_name: PlayerName,
     state: VehicleState,
@@ -220,7 +208,6 @@
     plot_wheels: bool = False,
     plot_ligths: bool = False,
     **style_kwargs,
->>>>>>> 8e75d808
 ) -> Tuple[List[Polygon], List[Circle]]:
     """"""
     vehicle_outline: Sequence[Tuple[float, float], ...] = vg.outline
@@ -286,12 +273,12 @@
 
 
 def plot_pedestrian(
-        ax: Axes,
-        player_name: PlayerName,
-        state: PedestrianState,
-        pg: PedestrianGeometry,
-        alpha: float,
-        ped_poly: Optional[List[Polygon]],
+    ax: Axes,
+    player_name: PlayerName,
+    state: PedestrianState,
+    pg: PedestrianGeometry,
+    alpha: float,
+    ped_poly: Optional[List[Polygon]],
 ) -> List[Polygon]:
     q = SE2_from_xytheta((state.x, state.y, state.theta))
     if ped_poly is None:
@@ -310,12 +297,12 @@
 
 
 def plot_spacecraft(
-        ax: Axes,
-        player_name: PlayerName,
-        state: SpacecraftState,
-        sg: SpacecraftGeometry,
-        alpha: float,
-        scraft_poly: Optional[List[Polygon]],
+    ax: Axes,
+    player_name: PlayerName,
+    state: SpacecraftState,
+    sg: SpacecraftGeometry,
+    alpha: float,
+    scraft_poly: Optional[List[Polygon]],
 ) -> List[Polygon]:
     q = SE2_from_xytheta((state.x, state.y, state.psi))
     if scraft_poly is None:
