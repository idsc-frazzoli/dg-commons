--- conflicted
+++ resolved
@@ -21,11 +21,8 @@
 @dataclass(frozen=True)
 class PlanningGoal(ABC):
     @abstractmethod
-<<<<<<< HEAD
+
     def is_fulfilled(self, state: X, at: SimTime | float = 0) -> bool:
-=======
-    def is_fulfilled(self, state: X, at: SimTime = 0) -> bool:
->>>>>>> 5ba6bc96
         pass
 
     @abstractmethod
@@ -48,11 +45,7 @@
     goal_progress: float
     """Parametrized in along_lane [meters], need to convert from beta if using control points parametrization"""
 
-<<<<<<< HEAD
     def is_fulfilled(self, state: X, at: SimTime | float = 0) -> bool:
-=======
-    def is_fulfilled(self, state: X, at: SimTime = 0) -> bool:
->>>>>>> 5ba6bc96
         pose = extract_pose_from_state(state)
         xy = translation_from_SE2(pose)
         if self.goal_polygon.contains(Point(xy)):
@@ -96,11 +89,7 @@
         end_goal_segment = _polygon_at_along_lane(lanelet, inflation_radius=inflation_radius)
         return cls(end_goal_segment)
 
-<<<<<<< HEAD
     def is_fulfilled(self, state: X, at: SimTime | float = 0) -> bool:
-=======
-    def is_fulfilled(self, state: X, at: SimTime = 0) -> bool:
->>>>>>> 5ba6bc96
         pose = extract_pose_from_state(state)
         xy = translation_from_SE2(pose)
         return self.goal.contains(Point(xy))
@@ -112,16 +101,12 @@
 @dataclass(frozen=True)
 class PoseGoal(PlanningGoal):
     goal_pose: SE2Transform
-    _tol: float = 1e-7
+    tol: float = 1e-7
 
-<<<<<<< HEAD
     def is_fulfilled(self, state: X, at: SimTime | float = 0) -> bool:
-=======
-    def is_fulfilled(self, state: X, at: SimTime = 0, tol: float = 1e-7) -> bool:
->>>>>>> 5ba6bc96
         pose = extract_pose_from_state(state)
         goal_pose = self.goal_pose.as_SE2()
-        return np.linalg.norm(pose - goal_pose) <= self._tol
+        return np.linalg.norm(pose - goal_pose) <= self.tol
 
     def get_plottable_geometry(self, at: SimTime | float = 0) -> BaseGeometry:
         raise self.goal_pose_poly
